#![feature(futures_api, pin, async_await, await_macro, arbitrary_self_types)]
#![feature(generators)]
#![feature(dbg_macro)]
#![feature(nll)]
#![feature(try_from)]
#![feature(optin_builtin_traits)]
#![crate_type = "lib"] 

use std::ops::{Deref, DerefMut};
use std::sync::Mutex;
use std::cell::UnsafeCell;
use std::collections::LinkedList;

use futures::channel::oneshot;
use futures::{future, Future, FutureExt};


#[derive(Debug)]
struct Awakener {
    queue: LinkedList<oneshot::Sender<()>>,
}

impl Awakener {
    fn new() -> Awakener {
        Awakener {
            queue: LinkedList::new(),
        }
    }

    /// Try to send the resource.
    /// Return `None` if succeed.
    /// Return `Some(resource)` if failed.
    fn wakeup_next(&mut self) {
        while let Some(sender) = self.queue.pop_front() {
            if let Ok(_) = sender.send(()) {
                break;
            }
        }
    }

    /// Make a pair of `(sender, receiver)`.
    /// `sender` is pushed to `self.queue`.
    /// Return `receiver`.
    fn add_awakener(&mut self) -> oneshot::Receiver<()> {
        let (sender, receiver) = oneshot::channel();
        self.queue.push_back(sender);
        receiver
    }

    fn is_empty(&self) -> bool {
        self.queue.is_empty()
    }
}

#[derive(Debug)]
pub struct AsyncMutex<T> {
    cell_resource: UnsafeCell<T>,
    mutex_opt_pending: Mutex<Option<Awakener>>,
}

pub struct AsyncMutexGuard<'a,T> {
    async_mutex: &'a AsyncMutex<T>,
}

impl<'a,T> Drop for AsyncMutexGuard<'a,T> {
    fn drop(&mut self) {
        let mut opt_pending_guard = self.async_mutex.mutex_opt_pending.lock().unwrap();
        if let Some(mut pending_guard) = (&mut *opt_pending_guard).take() {
            if pending_guard.is_empty() {
            } else {
                pending_guard.wakeup_next();
                *opt_pending_guard = Some(pending_guard);
            }
        } else {
            unreachable!();
        }
    }
}

impl<'a,T> Deref for AsyncMutexGuard<'a,T> {
    type Target = T;

    fn deref(&self) -> &T {
        unsafe { &*self.async_mutex.cell_resource.get() }
    }
}

impl<'a,T> DerefMut for AsyncMutexGuard<'a,T> {
    fn deref_mut(&mut self) -> &mut T {
        unsafe { &mut *self.async_mutex.cell_resource.get() }
    }
}

impl<T> AsyncMutex<T> {
    pub fn new(resource: T) -> AsyncMutex<T> {
        AsyncMutex {
            cell_resource: UnsafeCell::new(resource),
            mutex_opt_pending: Mutex::new(None),
        }
    }

<<<<<<< HEAD
    fn acquire(&self) -> impl Future<Output=AsyncMutexGuard<T>> + '_
=======
    pub fn acquire_borrow<'a,'b:'a, F:'a,B:'a,O:'a>(&'b self, f: F) -> impl Future<Output=O> + 'a
    where
        F: FnOnce(&mut T) -> B,
        B: Future<Output=O>,
>>>>>>> 022f4207
    {
        future::lazy(|_| ())
            .then(move |_| self.acquire_inner())
    }

<<<<<<< HEAD
    fn acquire_inner(&self) -> impl Future<Output=AsyncMutexGuard<T>> + '_
=======
    fn acquire_borrow_inner<'a,'b:'a, F:'a,B:'a, O:'a >(&'b self, f: F) -> impl Future<Output=O> + 'a
    where
        F: FnOnce(&mut T) -> B,
        B: Future<Output=O>,
>>>>>>> 022f4207
    {
        let fut_wait = {
            let mut opt_pending_guard = self.mutex_opt_pending.lock().unwrap();

            if let Some(pending) = &mut *opt_pending_guard {
                // Register for waiting:
                pending.add_awakener()
            } else {
                *opt_pending_guard = Some(Awakener::new());
                let (sender, receiver) = oneshot::channel::<()>();
                sender.send(()).unwrap();
                receiver
            }
        };

        fut_wait
            .then(move |_| {
                let async_mutex_guard = AsyncMutexGuard {
                    async_mutex: self,
                };
                future::ready(async_mutex_guard)
            })
    }
}

unsafe impl<'a,T> Send for AsyncMutexGuard<'a,T> {}

// TODO: This was done based on Mutex of std.
// Find out what is the deeper meaning of this.
unsafe impl<T: Send> Send for AsyncMutex<T> {}
unsafe impl<T: Send> Sync for AsyncMutex<T> {}


#[cfg(test)]
mod tests {
    use super::*;
    use std::sync::Arc;
    use futures::{FutureExt, SinkExt, StreamExt};
    use futures::task::{SpawnExt};
    use futures::executor::ThreadPool;
    use futures::channel::mpsc;

    struct NumCell {
        num: usize,
    }

    #[test]
    fn borrow_simple() {
        let mut thread_pool = ThreadPool::new().unwrap();

        let async_mutex = AsyncMutex::new(NumCell { num: 0 });

        let task1 = async_mutex.acquire().then(|mut num_cell| {
            num_cell.num += 1;
            future::ready(())
        });

        thread_pool.run(task1);

        {
            let _ = async_mutex.acquire().then(|mut num_cell| {
                num_cell.num += 1;
                future::ready(())
            });

            let _ = async_mutex.acquire().then(|mut num_cell| {
                num_cell.num += 1;
                future::ready(())
            });
        }

        let task2 = async_mutex.acquire().then(|mut num_cell| {
            num_cell.num += 1;
            let num = num_cell.num;
            future::ready(num)
        });

        assert_eq!(thread_pool.run(task2), 2);
    }


    async fn inc_task(arc_async_mutex: Arc<AsyncMutex<NumCell>>, mut sender: mpsc::Sender<()>) {
        {
            let mut guard = await!(arc_async_mutex.acquire());
            let resource = &mut *guard;
            resource.num += 1;
        }
        await!(sender.send(())).unwrap();
    }

    #[test]
    fn borrow_multiple() {
        const N: usize = 1_000;
        let arc_async_mutex = Arc::new(AsyncMutex::new(NumCell { num: 0 }));

        let mut thread_pool = ThreadPool::new().unwrap();
        let (sender, mut receiver) = mpsc::channel::<()>(0);

        for _ in 0 .. N {
            thread_pool.spawn(inc_task(arc_async_mutex.clone(), sender.clone())).unwrap();
        }

        let task = arc_async_mutex.acquire().then(|mut num_cell| {
            num_cell.num += 1;
            let num = num_cell.num;
            future::ready(num)
        });

        thread_pool.run(async move {
            for _ in 0 .. N {
                await!(receiver.next()).unwrap();
            }
        });

        assert_eq!(thread_pool.run(task), N + 1);
    }

    #[test]
    fn borrow_nested() {
        let mut thread_pool = ThreadPool::new().unwrap();

        let async_mutex = AsyncMutex::new(NumCell { num: 0 });

        let task = async move {
            await!(async_mutex.acquire().then(|mut num_cell| {
                num_cell.num += 1;

                let mut _nested_task = async_mutex.acquire().then(|mut num_cell| {
                    assert_eq!(num_cell.num, 1);
                    num_cell.num += 1;
                    future::ready(())
                });

                let num = num_cell.num;
                future::ready(num)
            }))
        };

        assert_eq!(thread_pool.run(task), 1);
    }

}<|MERGE_RESOLUTION|>--- conflicted
+++ resolved
@@ -99,27 +99,15 @@
         }
     }
 
-<<<<<<< HEAD
     fn acquire(&self) -> impl Future<Output=AsyncMutexGuard<T>> + '_
-=======
-    pub fn acquire_borrow<'a,'b:'a, F:'a,B:'a,O:'a>(&'b self, f: F) -> impl Future<Output=O> + 'a
-    where
-        F: FnOnce(&mut T) -> B,
-        B: Future<Output=O>,
->>>>>>> 022f4207
+
     {
         future::lazy(|_| ())
             .then(move |_| self.acquire_inner())
     }
 
-<<<<<<< HEAD
     fn acquire_inner(&self) -> impl Future<Output=AsyncMutexGuard<T>> + '_
-=======
-    fn acquire_borrow_inner<'a,'b:'a, F:'a,B:'a, O:'a >(&'b self, f: F) -> impl Future<Output=O> + 'a
-    where
-        F: FnOnce(&mut T) -> B,
-        B: Future<Output=O>,
->>>>>>> 022f4207
+
     {
         let fut_wait = {
             let mut opt_pending_guard = self.mutex_opt_pending.lock().unwrap();
